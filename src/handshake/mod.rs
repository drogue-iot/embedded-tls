--- conflicted
+++ resolved
@@ -138,10 +138,7 @@
 }
 
 impl<CipherSuite: TlsCipherSuite> ServerHandshake<'_, CipherSuite> {
-<<<<<<< HEAD
-=======
     #[allow(dead_code)]
->>>>>>> 2c300161
     pub fn handshake_type(&self) -> HandshakeType {
         match self {
             ServerHandshake::ServerHello(_) => HandshakeType::ServerHello,
