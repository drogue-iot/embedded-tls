use crate::config::{TlsCipherSuite, TlsConfig, TlsVerifier};
use crate::handshake::{ClientHandshake, ServerHandshake};
use crate::key_schedule::{HashOutputSize, KeySchedule};
use crate::record::{encode_application_data_in_place, ClientRecord, ServerRecord};
use crate::record_reader::RecordReader;
use crate::TlsError;
use crate::{
    alert::*,
    handshake::{certificate::CertificateRef, certificate_request::CertificateRequest},
};
use core::fmt::Debug;
use embedded_io::Error as _;
use rand_core::{CryptoRng, RngCore};

use embedded_io::blocking::{Read as BlockingRead, Write as BlockingWrite};

#[cfg(feature = "async")]
use embedded_io::asynch::{Read as AsyncRead, Write as AsyncWrite};

use crate::application_data::ApplicationData;
// use crate::handshake::certificate_request::CertificateRequest;
// use crate::handshake::certificate_verify::CertificateVerify;
// use crate::handshake::encrypted_extensions::EncryptedExtensions;
// use crate::handshake::finished::Finished;
// use crate::handshake::new_session_ticket::NewSessionTicket;
// use crate::handshake::server_hello::ServerHello;
use crate::buffer::CryptoBuffer;
use digest::generic_array::typenum::Unsigned;
use p256::ecdh::EphemeralSecret;
use sha2::Digest;

use crate::content_types::ContentType;
// use crate::handshake::certificate_request::CertificateRequest;
// use crate::handshake::certificate_verify::CertificateVerify;
// use crate::handshake::encrypted_extensions::EncryptedExtensions;
// use crate::handshake::finished::Finished;
// use crate::handshake::new_session_ticket::NewSessionTicket;
// use crate::handshake::server_hello::ServerHello;
use crate::parse_buffer::ParseBuffer;
use aes_gcm::aead::{AeadCore, AeadInPlace, KeyInit};

pub(crate) fn decrypt_record<'m, CipherSuite>(
    key_schedule: &mut KeySchedule<CipherSuite>,
    record: ServerRecord<'m, HashOutputSize<CipherSuite>>,
    mut cb: impl FnMut(
        &mut KeySchedule<CipherSuite>,
        ServerRecord<'m, HashOutputSize<CipherSuite>>,
    ) -> Result<(), TlsError>,
) -> Result<(), TlsError>
where
    CipherSuite: TlsCipherSuite + 'static,
{
    if let ServerRecord::ApplicationData(ApplicationData {
        header,
        data: mut app_data,
    }) = record
    {
        // info!("decrypting {:x?} with {}", &header, app_data.len());
        //let crypto = Aes128Gcm::new(&self.key_schedule.get_server_key());
        let crypto = <CipherSuite::Cipher as KeyInit>::new(&key_schedule.read_state().get_key()?);
        // let nonce = &key_schedule.get_server_nonce();
        // info!("server write nonce {:x?}", nonce);
        crypto
            .decrypt_in_place(
                &key_schedule.read_state().get_nonce()?,
                header.data(),
                &mut app_data,
            )
            .map_err(|_| TlsError::CryptoError)?;
        // info!("decrypted with padding {:x?}", app_data.as_slice());
        let padding = app_data
            .as_slice()
            .iter()
            .enumerate()
            .rfind(|(_, b)| **b != 0);
        if let Some((index, _)) = padding {
            app_data.truncate(index + 1);
        };
        //trace!("decrypted {:x?}", data);

        let content_type =
            ContentType::of(*app_data.as_slice().last().unwrap()).ok_or(TlsError::InvalidRecord)?;

        trace!("Decrypting content type = {:?}", content_type);

        match content_type {
            ContentType::Handshake => {
                // Decode potentially coaleced handshake messages
                let (data, offset, len) = app_data.release();
                let data = &data[offset..offset + len - 1];
                let mut buf: ParseBuffer<'m> = ParseBuffer::new(data);
                while buf.remaining() > 1 {
                    let mut inner = ServerHandshake::parse(&mut buf)?;
                    if let ServerHandshake::Finished(ref mut finished) = inner {
                        // trace!("Server finished hash: {:x?}", finished.hash);
                        finished
                            .hash
                            .replace(key_schedule.transcript_hash().clone().finalize());
                    }
                    //info!("===> inner ==> {:?}", inner);
                    //if hash_later {
                    Digest::update(key_schedule.transcript_hash(), &data[..data.len()]);
                    // info!("hash {:02x?}", &data[..data.len()]);
                    cb(key_schedule, ServerRecord::Handshake(inner))?;
                }
                //}
            }
            ContentType::ApplicationData => {
                app_data.truncate(app_data.len() - 1);
                let inner = ApplicationData::new(app_data, header);
                cb(key_schedule, ServerRecord::ApplicationData(inner))?;
            }
            ContentType::Alert => {
                let data = &app_data.as_slice()[..app_data.len() - 1];
                let mut buf = ParseBuffer::new(data);
                let alert = Alert::parse(&mut buf)?;
                cb(key_schedule, ServerRecord::Alert(alert))?;
            }
            _ => return Err(TlsError::Unimplemented),
        }
        //debug!("decrypted {:?} --> {:x?}", content_type, data);
        key_schedule.read_state().increment_counter();
    } else {
        debug!("Not decrypting: Not encapsulated in app data");
        cb(key_schedule, record)?;
    }
    Ok(())
}

pub(crate) fn encrypt<CipherSuite>(
    key_schedule: &mut KeySchedule<CipherSuite>,
    buf: &mut CryptoBuffer<'_>,
) -> Result<usize, TlsError>
where
    CipherSuite: TlsCipherSuite + 'static,
{
    let client_key = key_schedule.write_state().get_key()?;
    let nonce = &key_schedule.write_state().get_nonce()?;
    // trace!("encrypt key {:02x?}", client_key);
    // trace!("encrypt nonce {:02x?}", nonce);
    // trace!("plaintext {} {:02x?}", buf.len(), buf.as_slice(),);
    //let crypto = Aes128Gcm::new_varkey(&self.key_schedule.get_client_key()).unwrap();
    let crypto = <CipherSuite::Cipher as KeyInit>::new(&client_key);
    let len = buf.len() + <CipherSuite::Cipher as AeadCore>::TagSize::to_usize();

    if len > buf.capacity() {
        return Err(TlsError::InsufficientSpace);
    }

    trace!(
        "output size {}",
        <CipherSuite::Cipher as AeadCore>::TagSize::to_usize()
    );
    let len_bytes = (len as u16).to_be_bytes();
    let additional_data = [
        ContentType::ApplicationData as u8,
        0x03,
        0x03,
        len_bytes[0],
        len_bytes[1],
    ];

    crypto
        .encrypt_in_place(nonce, &additional_data, buf)
        .map_err(|_| TlsError::InvalidApplicationData)?;
    Ok(buf.len())
}

pub fn encode_record<'m, CipherSuite>(
    tx_buf: &mut [u8],
    key_schedule: &mut KeySchedule<CipherSuite>,
    record: &ClientRecord<'_, 'm, CipherSuite>,
) -> Result<(CipherSuite::Hash, usize), TlsError>
where
    CipherSuite: TlsCipherSuite + 'static,
{
    let mut next_hash = key_schedule.transcript_hash().clone();

    let (len, range) = record.encode(tx_buf, &mut next_hash, |buf| encrypt(key_schedule, buf))?;

    if let Some(range) = range {
        if let ClientRecord::Handshake(ClientHandshake::ClientHello(hello), false) = record {
            // Special case for PSK which needs to:
            //
            // 1. Add the client hello without the binders to the transcript
            // 2. Create the binders for each identity using the transcript
            // 3. Add the rest of the client hello.
            //
            // This causes a few issues since lengths must be correctly inside the payload,
            // but won't actually be added to the record buffer until the end.
            if let Some((_, identities)) = &hello.config.psk {
                let binders_len =
                    identities.len() * (1 + HashOutputSize::<CipherSuite>::to_usize());

                // NOTE: Exclude the binders_len itself from the digest
                Digest::update(
                    key_schedule.transcript_hash(),
                    &tx_buf[range.start..range.end - binders_len - 2],
                );

                // Append after the client hello data. Sizes have already been set.
                let mut buf = CryptoBuffer::wrap(&mut tx_buf[range.end - binders_len..]);
                // Create a binder and encode for each identity
                for _id in identities {
                    let binder = key_schedule.create_psk_binder()?;
                    binder.encode(&mut buf)?;
                }

                Digest::update(
                    key_schedule.transcript_hash(),
                    &tx_buf[range.end - binders_len - 2..range.end],
                );
            } else {
                Digest::update(key_schedule.transcript_hash(), &tx_buf[range]);
            }
        } else {
            Digest::update(key_schedule.transcript_hash(), &tx_buf[range]);
        }
    }

    Ok((next_hash, len))
}

pub fn encode_application_data_record_in_place<CipherSuite>(
    tx_buf: &mut [u8],
    data_len: usize,
    key_schedule: &mut KeySchedule<CipherSuite>,
) -> Result<usize, TlsError>
where
    CipherSuite: TlsCipherSuite + 'static,
{
    encode_application_data_in_place(tx_buf, data_len, |buf| {
        encrypt::<CipherSuite>(key_schedule, buf)
    })
}

pub struct Handshake<CipherSuite, Verifier>
where
    CipherSuite: TlsCipherSuite + 'static,
    Verifier: TlsVerifier<CipherSuite>,
{
    traffic_hash: Option<CipherSuite::Hash>,
    secret: Option<EphemeralSecret>,
    certificate_request: Option<CertificateRequest>,
    verifier: Verifier,
}

impl<CipherSuite, Verifier> Handshake<CipherSuite, Verifier>
where
    CipherSuite: TlsCipherSuite + 'static,
    Verifier: TlsVerifier<CipherSuite>,
{
    pub fn new(verifier: Verifier) -> Handshake<CipherSuite, Verifier> {
        Handshake {
            traffic_hash: None,
            secret: None,
            certificate_request: None,
            verifier,
        }
    }
}

#[derive(Debug, Clone, Copy)]
#[cfg_attr(feature = "defmt", derive(defmt::Format))]
pub enum State {
    ClientHello,
    ServerHello,
    ServerVerify,
    ClientCert,
    ClientFinished,
    ApplicationData,
}

impl<'a> State {
    #[cfg(feature = "async")]
    #[allow(clippy::too_many_arguments)]
    pub async fn process<Transport, CipherSuite, RNG, Verifier>(
        self,
        transport: &mut Transport,
        handshake: &mut Handshake<CipherSuite, Verifier>,
        record_reader: &mut RecordReader<'_, CipherSuite>,
        tx_buf: &mut [u8],
        key_schedule: &mut KeySchedule<CipherSuite>,
        config: &TlsConfig<'a, CipherSuite>,
        rng: &mut RNG,
    ) -> Result<State, TlsError>
    where
        Transport: AsyncRead + AsyncWrite + 'a,
        RNG: CryptoRng + RngCore + 'a,
        CipherSuite: TlsCipherSuite + 'static,
        Verifier: TlsVerifier<CipherSuite>,
    {
        match self {
            State::ClientHello => {
<<<<<<< HEAD
                key_schedule.initialize_early_secret(config.psk.as_ref().map(|p| p.0))?;
                let client_hello = ClientRecord::client_hello(config, rng);
                let (_, len) = encode_record(tx_buf, key_schedule, &client_hello)?;

                transport
                    .write_all(&tx_buf[..len])
                    .await
                    .map_err(|e| TlsError::Io(e.kind()))?;

                key_schedule.write_state().increment_counter();
                if let ClientRecord::Handshake(ClientHandshake::ClientHello(client_hello), _) =
                    client_hello
                {
                    handshake.secret.replace(client_hello.secret);
                    Ok(State::ServerHello)
                } else {
                    Err(TlsError::EncodeError)
                }
=======
                let (state, tx) = client_hello(key_schedule, config, rng, tx_buf, handshake)?;

                respond(tx, transport, key_schedule).await?;

                Ok(state)
>>>>>>> ae23ec61
            }
            State::ServerHello => {
                let record = record_reader.read(transport, key_schedule).await?;
                process_server_hello(handshake, key_schedule, record)
            }
            State::ServerVerify => {
                /*info!(
                    "SIZE of server record queue : {}",
                    core::mem::size_of_val(&records)
                );*/
                let record = record_reader.read(transport, key_schedule).await?;

                process_server_verify(handshake, key_schedule, config, record)
            }
            State::ClientCert => {
<<<<<<< HEAD
                handshake
                    .traffic_hash
                    .replace(key_schedule.transcript_hash().clone());

                let request_context = &handshake
                    .certificate_request
                    .as_ref()
                    .ok_or(TlsError::InvalidHandshake)?
                    .request_context;

                let certificate = if let Some(cert) = &config.cert {
                    let mut certificate = CertificateRef::with_context(request_context);
                    certificate.add(cert.into())?;
                    certificate
                } else {
                    CertificateRef::with_context(&[])
                };

                let client_handshake = ClientHandshake::ClientCert(certificate);
                let client_cert: ClientRecord<'a, '_, CipherSuite> =
                    ClientRecord::Handshake(client_handshake, true);

                let (next_hash, len) = encode_record(tx_buf, key_schedule, &client_cert)?;
                transport
                    .write_all(&tx_buf[..len])
                    .await
                    .map_err(|e| TlsError::Io(e.kind()))?;
                key_schedule.write_state().increment_counter();
                key_schedule.replace_transcript_hash(next_hash);
                Ok(State::ClientFinished)
            }
            State::ClientFinished => {
                let client_finished = key_schedule
                    .create_client_finished()
                    .map_err(|_| TlsError::InvalidHandshake)?;
=======
                let (state, tx) = client_cert(handshake, key_schedule, config, tx_buf)?;
>>>>>>> ae23ec61

                respond(tx, transport, key_schedule).await?;

<<<<<<< HEAD
                let (_, len) = encode_record(tx_buf, key_schedule, &client_finished)?;
                transport
                    .write_all(&tx_buf[..len])
                    .await
                    .map_err(|e| TlsError::Io(e.kind()))?;
                key_schedule.write_state().increment_counter();
=======
                Ok(state)
            }
            State::ClientFinished => {
                let tx = client_finished(key_schedule, tx_buf)?;
>>>>>>> ae23ec61

                respond(tx, transport, key_schedule).await?;

                client_finished_finalize(key_schedule, handshake)
            }
            State::ApplicationData => Ok(State::ApplicationData),
        }
    }

    #[allow(clippy::too_many_arguments)]
    pub fn process_blocking<Transport, CipherSuite, RNG, Verifier>(
        self,
        transport: &mut Transport,
        handshake: &mut Handshake<CipherSuite, Verifier>,
        record_reader: &mut RecordReader<'_, CipherSuite>,
        tx_buf: &mut [u8],
        key_schedule: &mut KeySchedule<CipherSuite>,
        config: &TlsConfig<'a, CipherSuite>,
        rng: &mut RNG,
    ) -> Result<State, TlsError>
    where
        Transport: BlockingRead + BlockingWrite + 'a,
        RNG: CryptoRng + RngCore,
        CipherSuite: TlsCipherSuite + 'static,
        Verifier: TlsVerifier<CipherSuite>,
    {
        match self {
            State::ClientHello => {
<<<<<<< HEAD
                key_schedule.initialize_early_secret(config.psk.as_ref().map(|p| p.0))?;
                let client_hello = ClientRecord::client_hello(config, rng);
                let (_, len) = encode_record(tx_buf, key_schedule, &client_hello)?;

                transport
                    .write_all(&tx_buf[..len])
                    .map_err(|e| TlsError::Io(e.kind()))?;

                key_schedule.write_state().increment_counter();
                if let ClientRecord::Handshake(ClientHandshake::ClientHello(client_hello), _) =
                    client_hello
                {
                    handshake.secret.replace(client_hello.secret);
                    Ok(State::ServerHello)
                } else {
                    Err(TlsError::EncodeError)
                }
=======
                let (state, tx) = client_hello(key_schedule, config, rng, tx_buf, handshake)?;

                respond_blocking(tx, transport, key_schedule)?;

                Ok(state)
>>>>>>> ae23ec61
            }
            State::ServerHello => {
                let record = record_reader.read_blocking(transport, key_schedule)?;
                process_server_hello(handshake, key_schedule, record)
            }
            State::ServerVerify => {
                /*info!(
                    "SIZE of server record queue : {}",
                    core::mem::size_of_val(&records)
                );*/
                let record = record_reader.read_blocking(transport, key_schedule)?;

                process_server_verify(handshake, key_schedule, config, record)
            }
            State::ClientCert => {
<<<<<<< HEAD
                handshake
                    .traffic_hash
                    .replace(key_schedule.transcript_hash().clone());

                let request_context = &handshake
                    .certificate_request
                    .as_ref()
                    .ok_or(TlsError::InvalidHandshake)?
                    .request_context;

                let mut certificate = CertificateRef::with_context(request_context);
                if let Some(cert) = &config.cert {
                    certificate.add(cert.into())?;
                }
                let client_handshake = ClientHandshake::ClientCert(certificate);
                let client_cert = ClientRecord::<CipherSuite>::Handshake(client_handshake, true);

                let (next_hash, len) = encode_record(tx_buf, key_schedule, &client_cert)?;
                transport
                    .write_all(&tx_buf[..len])
                    .map_err(|e| TlsError::Io(e.kind()))?;
                key_schedule.write_state().increment_counter();
                key_schedule.replace_transcript_hash(next_hash);
                Ok(State::ClientFinished)
            }
            State::ClientFinished => {
                let client_finished = key_schedule
                    .create_client_finished()
                    .map_err(|_| TlsError::InvalidHandshake)?;
=======
                let (state, tx) = client_cert(handshake, key_schedule, config, tx_buf)?;
>>>>>>> ae23ec61

                respond_blocking(tx, transport, key_schedule)?;

<<<<<<< HEAD
                let (_, len) = encode_record(tx_buf, key_schedule, &client_finished)?;
                transport
                    .write_all(&tx_buf[..len])
                    .map_err(|e| TlsError::Io(e.kind()))?;
                key_schedule.write_state().increment_counter();
=======
                Ok(state)
            }
            State::ClientFinished => {
                let tx = client_finished(key_schedule, tx_buf)?;
>>>>>>> ae23ec61

                respond_blocking(tx, transport, key_schedule)?;

                client_finished_finalize(key_schedule, handshake)
            }
            State::ApplicationData => Ok(State::ApplicationData),
        }
    }
}

fn respond_blocking<CipherSuite>(
    tx: &[u8],
    transport: &mut impl BlockingWrite,
    key_schedule: &mut KeySchedule<CipherSuite>,
) -> Result<(), TlsError>
where
    CipherSuite: TlsCipherSuite + 'static,
{
    transport
        .write_all(tx)
        .map_err(|e| TlsError::Io(e.kind()))?;

    key_schedule.increment_write_counter();

    Ok(())
}

#[cfg(feature = "async")]
async fn respond<CipherSuite>(
    tx: &[u8],
    transport: &mut impl AsyncWrite,
    key_schedule: &mut KeySchedule<CipherSuite>,
) -> Result<(), TlsError>
where
    CipherSuite: TlsCipherSuite + 'static,
{
    transport
        .write_all(tx)
        .await
        .map_err(|e| TlsError::Io(e.kind()))?;

    key_schedule.increment_write_counter();

    Ok(())
}

fn client_hello<'r, CipherSuite, RNG, Verifier>(
    key_schedule: &mut KeySchedule<CipherSuite>,
    config: &TlsConfig<CipherSuite>,
    rng: &mut RNG,
    tx_buf: &'r mut [u8],
    handshake: &mut Handshake<CipherSuite, Verifier>,
) -> Result<(State, &'r [u8]), TlsError>
where
    RNG: CryptoRng + RngCore,
    CipherSuite: TlsCipherSuite + 'static,
    Verifier: TlsVerifier<CipherSuite>,
{
    key_schedule.initialize_early_secret(config.psk.as_ref().map(|p| p.0))?;
    let client_hello = ClientRecord::client_hello(config, rng);
    let (_, len) = encode_record(tx_buf, key_schedule, &client_hello)?;

    if let ClientRecord::Handshake(ClientHandshake::ClientHello(client_hello), _) = client_hello {
        handshake.secret.replace(client_hello.secret);
        Ok((State::ServerHello, &tx_buf[..len]))
    } else {
        Err(TlsError::EncodeError)
    }
}

fn process_server_hello<CipherSuite, Verifier>(
    handshake: &mut Handshake<CipherSuite, Verifier>,
    key_schedule: &mut KeySchedule<CipherSuite>,
    record: ServerRecord<'_, HashOutputSize<CipherSuite>>,
) -> Result<State, TlsError>
where
    CipherSuite: TlsCipherSuite + 'static,
    Verifier: TlsVerifier<CipherSuite>,
{
    match record {
        ServerRecord::Handshake(server_handshake) => match server_handshake {
            ServerHandshake::ServerHello(server_hello) => {
                trace!("********* ServerHello");
                let secret = handshake.secret.take().ok_or(TlsError::InvalidHandshake)?;
                let shared = server_hello
                    .calculate_shared_secret(&secret)
                    .ok_or(TlsError::InvalidKeyShare)?;
                key_schedule.initialize_handshake_secret(shared.raw_secret_bytes())?;
                Ok(State::ServerVerify)
            }
            _ => Err(TlsError::InvalidHandshake),
        },
        ServerRecord::Alert(alert) => {
            Err(TlsError::HandshakeAborted(alert.level, alert.description))
        }
        _ => Err(TlsError::InvalidRecord),
    }
}

fn process_server_verify<'a, CipherSuite, Verifier>(
    handshake: &mut Handshake<CipherSuite, Verifier>,
    key_schedule: &mut KeySchedule<CipherSuite>,
    config: &TlsConfig<'a, CipherSuite>,
    record: ServerRecord<'_, HashOutputSize<CipherSuite>>,
) -> Result<State, TlsError>
where
    CipherSuite: TlsCipherSuite + 'static,
    Verifier: TlsVerifier<CipherSuite>,
{
    let mut state = State::ServerVerify;
    decrypt_record::<CipherSuite>(key_schedule, record, |key_schedule, record| {
        match record {
            ServerRecord::Handshake(server_handshake) => match server_handshake {
                ServerHandshake::EncryptedExtensions(_) => {}
                ServerHandshake::Certificate(certificate) => {
                    trace!("Verifying certificate!");
                    let transcript = key_schedule.transcript_hash();
                    handshake
                        .verifier
                        .verify_certificate(transcript, &config.ca, certificate)?;
                    trace!("Certificate verified!");
                }
                ServerHandshake::CertificateVerify(verify) => {
                    trace!("Verifying signature!");
                    handshake.verifier.verify_signature(verify)?;
                    trace!("Signature verified!");
                }
                ServerHandshake::CertificateRequest(request) => {
                    trace!("Certificate requested");
                    handshake.certificate_request.replace(request.try_into()?);
                }
                ServerHandshake::Finished(finished) => {
                    trace!("************* Finished");
                    if !key_schedule.verify_server_finished(&finished)? {
                        return Err(TlsError::InvalidSignature);
                    }

                    // trace!("server verified {}", verified);
                    state = if handshake.certificate_request.is_some() {
                        State::ClientCert
                    } else {
                        handshake
                            .traffic_hash
                            .replace(key_schedule.transcript_hash().clone());
                        State::ClientFinished
                    };
                }
                _ => return Err(TlsError::InvalidHandshake),
            },
            ServerRecord::ChangeCipherSpec(_) => {}
            _ => return Err(TlsError::InvalidRecord),
        }

        Ok(())
    })?;
    Ok(state)
}

fn client_cert<'r, CipherSuite, Verifier>(
    handshake: &mut Handshake<CipherSuite, Verifier>,
    key_schedule: &mut KeySchedule<CipherSuite>,
    config: &TlsConfig<CipherSuite>,
    tx_buf: &'r mut [u8],
) -> Result<(State, &'r [u8]), TlsError>
where
    CipherSuite: TlsCipherSuite + 'static,
    Verifier: TlsVerifier<CipherSuite>,
{
    handshake
        .traffic_hash
        .replace(key_schedule.transcript_hash().clone());

    let request_context = &handshake
        .certificate_request
        .as_ref()
        .ok_or(TlsError::InvalidHandshake)?
        .request_context;

    let mut certificate = CertificateRef::with_context(request_context);
    if let Some(cert) = &config.cert {
        certificate.add(cert.into())?;
    }
    let client_handshake = ClientHandshake::ClientCert(certificate);
    let client_cert = ClientRecord::Handshake(client_handshake, true);

    let (next_hash, len) = encode_record(tx_buf, key_schedule, &client_cert)?;

    key_schedule.replace_transcript_hash(next_hash);
    Ok((State::ClientFinished, &tx_buf[..len]))
}

fn client_finished<'r, CipherSuite>(
    key_schedule: &mut KeySchedule<CipherSuite>,
    tx_buf: &'r mut [u8],
) -> Result<&'r [u8], TlsError>
where
    CipherSuite: TlsCipherSuite + 'static,
{
    let client_finished = key_schedule
        .create_client_finished()
        .map_err(|_| TlsError::InvalidHandshake)?;

    let client_finished = ClientHandshake::Finished(client_finished);
    let client_finished = ClientRecord::Handshake(client_finished, true);

    let (_, len) = encode_record(tx_buf, key_schedule, &client_finished)?;

    Ok(&tx_buf[..len])
}

fn client_finished_finalize<'r, CipherSuite, Verifier>(
    key_schedule: &mut KeySchedule<CipherSuite>,
    handshake: &mut Handshake<CipherSuite, Verifier>,
) -> Result<State, TlsError>
where
    CipherSuite: TlsCipherSuite + 'static,
    Verifier: TlsVerifier<CipherSuite>,
{
    key_schedule.replace_transcript_hash(
        handshake
            .traffic_hash
            .take()
            .ok_or(TlsError::InvalidHandshake)?,
    );
    key_schedule.initialize_master_secret()?;

    Ok(State::ApplicationData)
}<|MERGE_RESOLUTION|>--- conflicted
+++ resolved
@@ -292,32 +292,11 @@
     {
         match self {
             State::ClientHello => {
-<<<<<<< HEAD
-                key_schedule.initialize_early_secret(config.psk.as_ref().map(|p| p.0))?;
-                let client_hello = ClientRecord::client_hello(config, rng);
-                let (_, len) = encode_record(tx_buf, key_schedule, &client_hello)?;
-
-                transport
-                    .write_all(&tx_buf[..len])
-                    .await
-                    .map_err(|e| TlsError::Io(e.kind()))?;
-
-                key_schedule.write_state().increment_counter();
-                if let ClientRecord::Handshake(ClientHandshake::ClientHello(client_hello), _) =
-                    client_hello
-                {
-                    handshake.secret.replace(client_hello.secret);
-                    Ok(State::ServerHello)
-                } else {
-                    Err(TlsError::EncodeError)
-                }
-=======
                 let (state, tx) = client_hello(key_schedule, config, rng, tx_buf, handshake)?;
 
                 respond(tx, transport, key_schedule).await?;
 
                 Ok(state)
->>>>>>> ae23ec61
             }
             State::ServerHello => {
                 let record = record_reader.read(transport, key_schedule).await?;
@@ -333,61 +312,14 @@
                 process_server_verify(handshake, key_schedule, config, record)
             }
             State::ClientCert => {
-<<<<<<< HEAD
-                handshake
-                    .traffic_hash
-                    .replace(key_schedule.transcript_hash().clone());
-
-                let request_context = &handshake
-                    .certificate_request
-                    .as_ref()
-                    .ok_or(TlsError::InvalidHandshake)?
-                    .request_context;
-
-                let certificate = if let Some(cert) = &config.cert {
-                    let mut certificate = CertificateRef::with_context(request_context);
-                    certificate.add(cert.into())?;
-                    certificate
-                } else {
-                    CertificateRef::with_context(&[])
-                };
-
-                let client_handshake = ClientHandshake::ClientCert(certificate);
-                let client_cert: ClientRecord<'a, '_, CipherSuite> =
-                    ClientRecord::Handshake(client_handshake, true);
-
-                let (next_hash, len) = encode_record(tx_buf, key_schedule, &client_cert)?;
-                transport
-                    .write_all(&tx_buf[..len])
-                    .await
-                    .map_err(|e| TlsError::Io(e.kind()))?;
-                key_schedule.write_state().increment_counter();
-                key_schedule.replace_transcript_hash(next_hash);
-                Ok(State::ClientFinished)
-            }
-            State::ClientFinished => {
-                let client_finished = key_schedule
-                    .create_client_finished()
-                    .map_err(|_| TlsError::InvalidHandshake)?;
-=======
                 let (state, tx) = client_cert(handshake, key_schedule, config, tx_buf)?;
->>>>>>> ae23ec61
 
                 respond(tx, transport, key_schedule).await?;
 
-<<<<<<< HEAD
-                let (_, len) = encode_record(tx_buf, key_schedule, &client_finished)?;
-                transport
-                    .write_all(&tx_buf[..len])
-                    .await
-                    .map_err(|e| TlsError::Io(e.kind()))?;
-                key_schedule.write_state().increment_counter();
-=======
                 Ok(state)
             }
             State::ClientFinished => {
                 let tx = client_finished(key_schedule, tx_buf)?;
->>>>>>> ae23ec61
 
                 respond(tx, transport, key_schedule).await?;
 
@@ -416,31 +348,11 @@
     {
         match self {
             State::ClientHello => {
-<<<<<<< HEAD
-                key_schedule.initialize_early_secret(config.psk.as_ref().map(|p| p.0))?;
-                let client_hello = ClientRecord::client_hello(config, rng);
-                let (_, len) = encode_record(tx_buf, key_schedule, &client_hello)?;
-
-                transport
-                    .write_all(&tx_buf[..len])
-                    .map_err(|e| TlsError::Io(e.kind()))?;
-
-                key_schedule.write_state().increment_counter();
-                if let ClientRecord::Handshake(ClientHandshake::ClientHello(client_hello), _) =
-                    client_hello
-                {
-                    handshake.secret.replace(client_hello.secret);
-                    Ok(State::ServerHello)
-                } else {
-                    Err(TlsError::EncodeError)
-                }
-=======
                 let (state, tx) = client_hello(key_schedule, config, rng, tx_buf, handshake)?;
 
                 respond_blocking(tx, transport, key_schedule)?;
 
                 Ok(state)
->>>>>>> ae23ec61
             }
             State::ServerHello => {
                 let record = record_reader.read_blocking(transport, key_schedule)?;
@@ -456,54 +368,14 @@
                 process_server_verify(handshake, key_schedule, config, record)
             }
             State::ClientCert => {
-<<<<<<< HEAD
-                handshake
-                    .traffic_hash
-                    .replace(key_schedule.transcript_hash().clone());
-
-                let request_context = &handshake
-                    .certificate_request
-                    .as_ref()
-                    .ok_or(TlsError::InvalidHandshake)?
-                    .request_context;
-
-                let mut certificate = CertificateRef::with_context(request_context);
-                if let Some(cert) = &config.cert {
-                    certificate.add(cert.into())?;
-                }
-                let client_handshake = ClientHandshake::ClientCert(certificate);
-                let client_cert = ClientRecord::<CipherSuite>::Handshake(client_handshake, true);
-
-                let (next_hash, len) = encode_record(tx_buf, key_schedule, &client_cert)?;
-                transport
-                    .write_all(&tx_buf[..len])
-                    .map_err(|e| TlsError::Io(e.kind()))?;
-                key_schedule.write_state().increment_counter();
-                key_schedule.replace_transcript_hash(next_hash);
-                Ok(State::ClientFinished)
-            }
-            State::ClientFinished => {
-                let client_finished = key_schedule
-                    .create_client_finished()
-                    .map_err(|_| TlsError::InvalidHandshake)?;
-=======
                 let (state, tx) = client_cert(handshake, key_schedule, config, tx_buf)?;
->>>>>>> ae23ec61
 
                 respond_blocking(tx, transport, key_schedule)?;
 
-<<<<<<< HEAD
-                let (_, len) = encode_record(tx_buf, key_schedule, &client_finished)?;
-                transport
-                    .write_all(&tx_buf[..len])
-                    .map_err(|e| TlsError::Io(e.kind()))?;
-                key_schedule.write_state().increment_counter();
-=======
                 Ok(state)
             }
             State::ClientFinished => {
                 let tx = client_finished(key_schedule, tx_buf)?;
->>>>>>> ae23ec61
 
                 respond_blocking(tx, transport, key_schedule)?;
 
@@ -526,7 +398,7 @@
         .write_all(tx)
         .map_err(|e| TlsError::Io(e.kind()))?;
 
-    key_schedule.increment_write_counter();
+    key_schedule.write_state().increment_counter();
 
     Ok(())
 }
@@ -545,7 +417,7 @@
         .await
         .map_err(|e| TlsError::Io(e.kind()))?;
 
-    key_schedule.increment_write_counter();
+    key_schedule.write_state().increment_counter();
 
     Ok(())
 }
