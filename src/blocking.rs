--- conflicted
+++ resolved
@@ -130,23 +130,7 @@
             }
 
             if self.write_pos == max_block_size {
-<<<<<<< HEAD
-                let key_schedule = self.key_schedule.write_state();
-                let len = encode_application_data_record_in_place(
-                    self.record_write_buf,
-                    self.write_pos,
-                    key_schedule,
-                )?;
-
-                self.delegate
-                    .write_all(&self.record_write_buf[..len])
-                    .map_err(|e| TlsError::Io(e.kind()))?;
-
-                key_schedule.increment_counter();
-                self.write_pos = 0;
-=======
                 self.flush()?;
->>>>>>> 0b377877
             }
 
             Ok(buffered)
